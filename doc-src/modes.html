
Mitmproxy has four modes of operation that allow you to use mitmproxy in a
variety of scenarios:

- **Regular** (the default)
- **Transparent**
- **Reverse Proxy**
- **Upstream Proxy**

Now, which one should you pick? Use this flow chart:

<img src="@!urlTo('schematics/proxy-modes-flowchart.png')!@"/>

<div class="page-header">
    <h1>Regular Proxy</h1>
</div>

Mitmproxy's regular mode is the simplest and the easiest to set up.

1. Start mitmproxy.
2. Configure your client to use mitmproxy. For instance on IOS, the settings might look like <a href="@!urlTo('screenshots/ios-manual.png')!@">this</a>.
3. Quick Check: You should already be able to visit an unencrypted HTTP site
through the proxy.
4. Open the magic domain <strong>mitm.it</strong> and install the certificate for your device.

<div class="well">
<strong>Heads Up:</strong> Unfortunately, some applications bypass the
system HTTP proxy settings - Android applications are a common example. In
these cases, you need to use mitmproxy's transparent mode.
</div>

If you are proxying an external device, your network will probably look like this:

<img src="@!urlTo('schematics/proxy-modes-regular.png')!@">

The square brackets signify the source and destination IP addresses. Your
client explicitly connects to mitmproxy and mitmproxy explicitly connects
to the target server.

<div class="page-header">
    <h1>Transparent Proxy</h1>
</div>

In transparent mode, traffic is directed into a proxy at the network layer,
without any client configuration required. This makes transparent proxying
ideal for situations where you can't change client behaviour. In the graphic
below, a machine running mitmproxy has been inserted between the router and
the internet:

<a href="@!urlTo('schematics/proxy-modes-transparent-1.png')!@">
    <img src="@!urlTo('schematics/proxy-modes-transparent-1.png')!@">
</a>

The square brackets signify the source and destination IP addresses. Round
brackets mark the next hop on the *Ethernet/data link* layer. This distinction
is important: when the packet arrives at the mitmproxy machine, it must still
be addressed to the target server. This means that Network Address Translation
should not be applied before the traffic reaches mitmproxy, since this would
remove the target information, leaving mitmproxy unable to determine the real
destination.

<a href="@!urlTo('schematics/proxy-modes-transparent-wrong.png')!@">
    <img src="@!urlTo('schematics/proxy-modes-transparent-wrong.png')!@"></a>

<h2>Common Configurations</h2>

There are many ways to configure your network for transparent proxying. We'll
look at three common scenarios:

1. Configuring the client to use a custom gateway/router/"next hop"
2. Implementing custom routing on the router

In most cases, the first option is recommended due to its ease of use.

<h3>(a) Custom Gateway</h3>

One simple way to get traffic to the mitmproxy machine with the destination IP
intact, is to simply configure the client with the mitmproxy box as the
default gateway.

<a href="@!urlTo('schematics/proxy-modes-transparent-2.png')!@">
    <img src="@!urlTo('schematics/proxy-modes-transparent-2.png')!@"></a>

In this scenario, we would:

- Configure the proxy machine for transparent mode. You can find instructions
in the <em>Transparent Proxying</em> section of the mitmproxy docs.

- Configure the client to use the proxy machine's IP as the default gateway.
<a href="@!urlTo('screenshots/ios-gateway.png')!@">Here</a> is what this would
look like on IOS.

- Quick Check: At this point, you should already be able to visit an
unencrypted HTTP site over the proxy.

- Open the magic domain <strong>mitm.it</strong> and install the certificate
for your device.

Setting the custom gateway on clients can be automated by serving the settings
out to clients over DHCP. This lets set up an interception network where all
clients are proxied automatically, which can save time and effort. 


<div class="well">
    <strong style="text-align: center; display: block">Troubleshooting Transparent Mode</strong>

    <p>Incorrect transparent mode configurations are a frequent source of
    error. If it doesn't work for you, try the following things:</p>

    <ul>
        <li>
            Open mitmproxy's event log (press `e`) - do you see clientconnect
            messages? If not, the packets are not arriving at the proxy. One common
            cause is the occurrence of ICMP redirects, which means that your
            machine is telling the client that there's a faster way to the
            internet by contacting your router directly (see the
            <em>Transparent Proxying</em> section on how to disable them). If in
            doubt, <a href="https://wireshark.org/">Wireshark</a> may help you
            to see whether something arrives at your machine or not.
        </li>
        <li>
            Make sure you have not explicitly configured an HTTP proxy on the
            client. This is not needed in transparent mode.
        </li>
        <li>
            Re-check the instructions in the <em>Transparent Proxying</em> section. Anything you missed?
        </li>
    </ul>

    If you encounter any other pitfalls that should be listed here, please let us know!

</div>

<h3>(b) Custom Routing</h3>

In some cases, you may need more fine-grained control of which traffic reaches
the mitmproxy instance, and which doesn't. You may, for instance, choose only
to divert traffic to some hosts into the transparent proxy. There are a huge
number of ways to accomplish this, and much will depend on the router or
packet filter you're using. In most cases, the configuration will look like
this:

<a href="@!urlTo('schematics/proxy-modes-transparent-3.png')!@">
    <img src="@!urlTo('schematics/proxy-modes-transparent-3.png')!@">
</a>


<div class="page-header">
    <h1>Reverse Proxy</h1>
</div>

Mitmproxy is usually used with a client that uses the proxy to access the
Internet. Using reverse proxy mode, you can use mitmproxy to act like a normal
HTTP server:

<a href="@!urlTo('schematics/proxy-modes-reverse.png')!@">
    <img src="@!urlTo('schematics/proxy-modes-reverse.png')!@">
</a>

There are various use-cases:

- Say you have an internal API running at http://example.local/. You could now
set up mitmproxy in reverse proxy mode at http://debug.example.local/ and
dynamically point clients to this new API endpoint, which provides clients
with the same data and you with debug information. Similarly, you could move
your real server to a different IP/port and set up mitmproxy at the original
place to debug all sessions.

- Say you're a web developer working on example.com (with a development
version running on localhost:8000). You can modify your hosts file so that
example.com points to 127.0.0.1 and then run mitmproxy in reverse proxy mode
on port 80. You can test your app on the example.com domain and get all
requests recorded in mitmproxy.

- Say you have some toy project that should get SSL support. Simply set up
mitmproxy with SSL termination and you're done (<code>mitmdump -p 443 -R
https2http://localhost:80/</code>). There are better tools for this specific
task, but mitmproxy is very quick and simple way to set up an SSL-speaking
server.

- Want to add a non-SSL-capable compression proxy in front of your server? You
could even spawn a mitmproxy instance that terminates SSL (https2http://...),
point it to the compression proxy and let the compression proxy point to a
SSL-initiating mitmproxy (http2https://...), which then points to the real
server. As you see, it's a fairly flexible thing.

Note that mitmproxy supports either an HTTP or an HTTPS upstream server, not
both at the same time. You can work around this by spawning a second mitmproxy
instance.

<div class="well">
    <strong style="text-align: center; display: block">Caveat: Interactive Use</strong>


One caveat is that reverse proxy mode is often not sufficient for interactive
browsing. Consider trying to clone Google by using:

<code>mitmproxy -R http://google.com/</code>

This works for the initial request, but the HTML served to the client remains
unchanged. As soon as the user clicks on an non-relative URL (or downloads a
non-relative image resource), traffic no longer passes through mitmproxy, and
the client connects to Google directly again.

</div>



<div class="page-header">
    <h1>Upstream Proxy</h1>
</div>

<<<<<<< HEAD
<p>
If you want to add mitmproxy in front of a different proxy appliance, you can use mitmproxy's upstream mode.
In upstream mode, all requests are unconditionally transferred to an upstream proxy of your choice.
</p>
=======
If you want to chain proxies by adding mitmproxy in front of a different proxy
appliance, you can use mitmproxy's upstream mode. In upstream mode, all
requests are unconditionally transferred to an upstream proxy or your choice.
>>>>>>> 6bed0764

<a href="@!urlTo('schematics/proxy-modes-upstream.png')!@">
    <img src="@!urlTo('schematics/proxy-modes-upstream.png')!@"></a>

mitmproxy supports both explicit HTTP and explicit HTTPS in upstream proxy
mode. You could in theory chain multiple mitmproxy instances in a row, but
that doesn't make any sense in practice (i.e. outside of our tests). <|MERGE_RESOLUTION|>--- conflicted
+++ resolved
@@ -210,16 +210,9 @@
     <h1>Upstream Proxy</h1>
 </div>
 
-<<<<<<< HEAD
-<p>
-If you want to add mitmproxy in front of a different proxy appliance, you can use mitmproxy's upstream mode.
-In upstream mode, all requests are unconditionally transferred to an upstream proxy of your choice.
-</p>
-=======
 If you want to chain proxies by adding mitmproxy in front of a different proxy
 appliance, you can use mitmproxy's upstream mode. In upstream mode, all
-requests are unconditionally transferred to an upstream proxy or your choice.
->>>>>>> 6bed0764
+requests are unconditionally transferred to an upstream proxy of your choice.
 
 <a href="@!urlTo('schematics/proxy-modes-upstream.png')!@">
     <img src="@!urlTo('schematics/proxy-modes-upstream.png')!@"></a>
